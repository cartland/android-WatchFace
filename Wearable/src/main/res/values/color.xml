--- conflicted
+++ resolved
@@ -22,12 +22,7 @@
     <color name="color_item_label_color">#000000</color>
     <color name="color_item_circle_border_color">#424242</color>
     <color name="hour_tick">#FFAAAAAA</color>
-<<<<<<< HEAD
-    <color name="current_hour">#FFAA0000</color>
-    <color name="utc_diff">#FFAA0000</color>
-=======
     <color name="current_hour">#FFFF0000</color>
     <color name="utc_diff">#FFFF0000</color>
->>>>>>> fb64ccc1
     <color name="utc_hour">#FFAAAAAA</color>
 </resources>